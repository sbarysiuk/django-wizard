from setuptools import setup

REQUIREMENTS = [
    'django',
]

TEST_REQUIREMENTS = REQUIREMENTS + [
    'mock',
]

setup(
    name="django-wizard",
<<<<<<< HEAD
    version='0.1.4',
=======
    version='0.1.10',
>>>>>>> eaa39b67
    author="Matthew J. Morrison",
    author_email="mattjmorrison@mattjmorrison.com",
    description="A wizard that helps to control page flow.",
    long_description=open('README.txt', 'r').read(),
    url="https://github.com/imtapps/django-wizard",
    packages=("wizard",),
    install_requires=REQUIREMENTS,
    tests_require=TEST_REQUIREMENTS,
    test_suite='runtests.runtests',
    zip_safe=False,
    classifiers = [
        "Development Status :: 3 - Alpha",
        "Environment :: Web Environment",
        "Framework :: Django",
        "Intended Audience :: Developers",
        "License :: OSI Approved :: BSD License",
        "Operating System :: OS Independent",
        "Programming Language :: Python",
        "Topic :: Software Development",
        "Topic :: Software Development :: Libraries :: Application Frameworks",
    ],
)<|MERGE_RESOLUTION|>--- conflicted
+++ resolved
@@ -10,11 +10,7 @@
 
 setup(
     name="django-wizard",
-<<<<<<< HEAD
-    version='0.1.4',
-=======
-    version='0.1.10',
->>>>>>> eaa39b67
+    version='0.1.11',
     author="Matthew J. Morrison",
     author_email="mattjmorrison@mattjmorrison.com",
     description="A wizard that helps to control page flow.",
